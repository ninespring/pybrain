--- conflicted
+++ resolved
@@ -1,59 +1,55 @@
-###########################################################################
-# This program takes 4 parameters at the command line and runs the
-# (single) cartpole environment with it, visualizing the cart and the pole.
-# if cart is green, no penalty is given. if the cart is blue, a penalty of
-# -1 per step is given. the program ends with the end of the episode. if
-# the variable "episodes" is changed to a bigger number, the task is executed
-# faster and the mean return of all episodes is printed.
-###########################################################################
-__author__ = 'Thomas Rueckstiess, ruecksti@in.tum.de'
-
-from pybrain.tools.shortcuts import buildNetwork
-from pybrain.rl.environments.cartpole import CartPoleEnvironment, CartPoleRenderer, BalanceTask
-from pybrain.rl.agents.learning import LearningAgent
-from pybrain.rl.experiments import EpisodicExperiment
-from scipy import mean
-import sys
-
-episodes = 1
-epilen = 200
-
-if len(sys.argv) < 5:
-    sys.exit('please give 4 parameters. run: "python play_catpole.py <p1> <p2> <p3> <p4>"\n')
-     
-# create environment
-env = CartPoleEnvironment()    
-env.setRenderer(CartPoleRenderer())
-env.getRenderer().start()
-env.delay = (episodes == 1)
-
-# create task
-task = BalanceTask(env, epilen)
-
-# create controller network
-net = buildNetwork(4, 1, bias=False)
-
-# create agent and set parameters from command line
-agent = LearningAgent(net, None)
-agent.module._setParameters([float(sys.argv[1]), float(sys.argv[2]), float(sys.argv[3]), float(sys.argv[4])]) 
-<<<<<<< HEAD
-agent.learning = False
-=======
->>>>>>> fb7d2475
-
-# create experiment
-experiment = EpisodicExperiment(task, agent)
-experiment.doEpisodes(episodes)
-
-# run environment
-ret = []
-for n in range(agent.history.getNumSequences()):
-    returns = agent.history.getSequence(n)
-    reward = returns[2]
-    ret.append( sum(reward, 0).item() )
-
-# print results
-print ret, "mean:",mean(ret)
-env.getRenderer().stop()
-
-                         
+###########################################################################
+# This program takes 4 parameters at the command line and runs the
+# (single) cartpole environment with it, visualizing the cart and the pole.
+# if cart is green, no penalty is given. if the cart is blue, a penalty of
+# -1 per step is given. the program ends with the end of the episode. if
+# the variable "episodes" is changed to a bigger number, the task is executed
+# faster and the mean return of all episodes is printed.
+###########################################################################
+__author__ = 'Thomas Rueckstiess, ruecksti@in.tum.de'
+
+from pybrain.tools.shortcuts import buildNetwork
+from pybrain.rl.environments.cartpole import CartPoleEnvironment, CartPoleRenderer, BalanceTask
+from pybrain.rl.agents.learning import LearningAgent
+from pybrain.rl.experiments import EpisodicExperiment
+from scipy import mean
+import sys
+
+episodes = 1
+epilen = 200
+
+if len(sys.argv) < 5:
+    sys.exit('please give 4 parameters. run: "python play_catpole.py <p1> <p2> <p3> <p4>"\n')
+     
+# create environment
+env = CartPoleEnvironment()    
+env.setRenderer(CartPoleRenderer())
+env.getRenderer().start()
+env.delay = (episodes == 1)
+
+# create task
+task = BalanceTask(env, epilen)
+
+# create controller network
+net = buildNetwork(4, 1, bias=False)
+
+# create agent and set parameters from command line
+agent = LearningAgent(net, None)
+agent.module._setParameters([float(sys.argv[1]), float(sys.argv[2]), float(sys.argv[3]), float(sys.argv[4])]) 
+
+# create experiment
+experiment = EpisodicExperiment(task, agent)
+experiment.doEpisodes(episodes)
+
+# run environment
+ret = []
+for n in range(agent.history.getNumSequences()):
+    returns = agent.history.getSequence(n)
+    reward = returns[2]
+    ret.append( sum(reward, 0).item() )
+
+# print results
+print ret, "mean:",mean(ret)
+env.getRenderer().stop()
+
+                         