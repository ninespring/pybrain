--- conflicted
+++ resolved
@@ -1,12 +1,12 @@
-<<<<<<< HEAD
-from pybrain.rl.environments.fitnessevaluator import FitnessEvaluator
 __author__ = 'Tom Schaul, tom@idsia.ch'
+
 
 from scipy import rand, dot
 from scipy.linalg import orth, norm, inv
 
 from function import FunctionEnvironment
 from pybrain.structure.parametercontainer import ParameterContainer
+from pybrain.rl.environments.fitnessevaluator import FitnessEvaluator
 
 
 def oppositeFunction(basef):
@@ -23,7 +23,7 @@
         return res
     else:    
         return lambda x:-basef(x)
-            
+                
 
 class TranslateFunction(FunctionEnvironment):
     """ change the position of the optimum """        
@@ -70,79 +70,4 @@
     
 class CompositionFunction(FunctionEnvironment):
     """ composition of functions """
-    # TODO
-
-    
-=======
-from pybrain.rl.environments.fitnessevaluator import FitnessEvaluator
-__author__ = 'Tom Schaul, tom@idsia.ch'
-
-from scipy import rand, dot
-from scipy.linalg import orth, norm, inv
-
-from function import FunctionEnvironment
-from pybrain.structure.parametercontainer import ParameterContainer
-
-
-def oppositeFunction(basef):
-    """ the opposite of a function """
-    if isinstance(basef, FitnessEvaluator):
-        if isinstance(basef, FunctionEnvironment):
-            res = FunctionEnvironment(basef.xdim, basef.xopt)
-        else:
-            res = FitnessEvaluator()
-        res.f = lambda x:-basef.f(x)
-        if not basef.desiredValue is None:
-            res.desiredValue = -basef.desiredValue
-        res.toBeMinimized = not basef.toBeMinimized
-        return res
-    else:
-        return lambda x:-basef(x)
-
-
-class TranslateFunction(FunctionEnvironment):
-    """ change the position of the optimum """
-
-    def __init__(self, basef, distance=0.1, offset=None):
-        """ by default the offset is random, with a distance of 0.1 to the old one """
-        FunctionEnvironment.__init__(self, basef.xdim, basef.xopt)
-        if offset == None:
-            offset = rand(basef.xdim)
-            offset *= distance / norm(offset)
-        self.xopt += offset
-        self.desiredValue = basef.desiredValue
-        self.toBeMinimized = basef.toBeMinimized
-        def tf(x):
-            if isinstance(x, ParameterContainer):
-                x = x.params
-            return basef.f(x - offset)
-        self.f = tf
-
-
-class RotateFunction(FunctionEnvironment):
-    """ make the dimensions non-separable, by applying a matrix transformation to
-    x before it is given to the function """
-
-    def __init__(self, basef, rotMat=None):
-        """ by default the rotation matrix is random. """
-        FunctionEnvironment.__init__(self, basef.xdim, basef.xopt)
-        if rotMat == None:
-            # make a random orthogonal rotation matrix
-            self.M = orth(rand(basef.xdim, basef.xdim))
-        else:
-            self.M = rotMat
-        self.desiredValue = basef.desiredValue
-        self.toBeMinimized = basef.toBeMinimized
-        self.xopt = dot(inv(self.M), self.xopt)
-        def rf(x):
-            if isinstance(x, ParameterContainer):
-                x = x.params
-            return basef.f(dot(x, self.M))
-        self.f = rf
-
-
-class CompositionFunction(FunctionEnvironment):
-    """ composition of functions """
-    # TODO
-
->>>>>>> 80e1f8f7
+    # TODO