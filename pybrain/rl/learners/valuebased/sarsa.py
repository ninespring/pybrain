--- conflicted
+++ resolved
@@ -45,13 +45,8 @@
 
                 qvalue = self.module.getValue(self.laststate, self.lastaction)
                 qnext = self.module.getValue(state, action)
-<<<<<<< HEAD
-                self.module.updateValue(self.laststate, self.lastaction, qvalue + self.alpha * (reward + self.gamma * qnext - qvalue))
+                self.module.updateValue(self.laststate, self.lastaction, qvalue + self.alpha * (self.lastreward + self.gamma * qnext - qvalue))
 
-=======
-                self.module.updateValue(self.laststate, self.lastaction, qvalue + self.alpha * (self.lastreward + self.gamma * qnext - qvalue))
-        
->>>>>>> 46220c3f
                 # move state to oldstate
                 self.laststate = state
                 self.lastaction = action
